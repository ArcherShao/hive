--- conflicted
+++ resolved
@@ -3577,80 +3577,6 @@
   }
 
   /**
-<<<<<<< HEAD
-   * @param conf the configuration used to derive the filesystem to create the path
-   * @param mkdir the path to be created
-   * @param fsPermission ignored if it is hive server session and doAs is enabled
-   * @return true if successfully created the directory else false
-   * @throws IOException if hdfs experiences any error conditions
-   */
-  public static boolean createDirsWithPermission(Configuration conf, Path mkdir,
-      FsPermission fsPermission) throws IOException {
-
-    boolean recursive = false;
-    if (SessionState.get() != null) {
-      recursive = SessionState.get().isHiveServerQuery() &&
-          conf.getBoolean(HiveConf.ConfVars.HIVE_SERVER2_ENABLE_DOAS.varname,
-              HiveConf.ConfVars.HIVE_SERVER2_ENABLE_DOAS.defaultBoolVal);
-      // we reset the permission in case of hive server and doAs enabled because
-      // currently scratch directory uses /tmp/hive-hive as the scratch directory.
-      // However, with doAs enabled, the first user to create this directory would
-      // own the directory and subsequent users cannot access the scratch directory.
-      // The right fix is to have scratch dir per user.
-      fsPermission = new FsPermission((short)00777);
-    }
-
-    // if we made it so far without exception we are good!
-    return createDirsWithPermission(conf, mkdir, fsPermission, recursive);
-  }
-
-  private static void resetConfAndCloseFS (Configuration conf, boolean unsetUmask, 
-      String origUmask, FileSystem fs) throws IOException {
-    if (unsetUmask) {
-      if (origUmask != null) {
-        conf.set(FsPermission.UMASK_LABEL, origUmask);
-      } else {
-        // TODO HIVE-7831
-        // conf.unset(FsPermission.UMASK_LABEL);
-      }
-    }
-
-    fs.close();
-  }
-
-  public static boolean createDirsWithPermission(Configuration conf, Path mkdirPath,
-      FsPermission fsPermission, boolean recursive) throws IOException {
-    String origUmask = null;
-    LOG.debug("Create dirs " + mkdirPath + " with permission " + fsPermission + " recursive " +
-        recursive);
-
-    if (recursive) {
-      origUmask = conf.get(FsPermission.UMASK_LABEL);
-      // this umask is required because by default the hdfs mask is 022 resulting in
-      // all parents getting the fsPermission & !(022) permission instead of fsPermission
-      conf.set(FsPermission.UMASK_LABEL, "000");
-    }
-
-    FileSystem fs = ShimLoader.getHadoopShims().getNonCachedFileSystem(mkdirPath.toUri(), conf);
-    boolean retval = false;
-    try {
-      retval = fs.mkdirs(mkdirPath, fsPermission);
-      resetConfAndCloseFS(conf, recursive, origUmask, fs);
-    } catch (IOException ioe) {
-      try {
-        resetConfAndCloseFS(conf, recursive, origUmask, fs);
-      }
-      catch (IOException e) {
-        // do nothing - double failure
-      }
-    }
-    return retval;
-  }
-
-
-  /**
-=======
->>>>>>> 15814bcb
    * Convert path to qualified path.
    *
    * @param conf
