--- conflicted
+++ resolved
@@ -380,13 +380,8 @@
       path = getPlanPath(conf, name);
       LOG.info("PLAN PATH = " + path);
       assert path != null;
-<<<<<<< HEAD
-      if (!gWorkMap.containsKey(path)
-        || !HiveConf.getVar(conf, HiveConf.ConfVars.HIVE_EXECUTION_ENGINE).equals("mr")) {
-=======
       BaseWork gWork = gWorkMap.get().get(path);
       if (gWork == null) {
->>>>>>> bca37f9d
         Path localPath;
         if (conf.getBoolean("mapreduce.task.uberized", false) && name.equals(REDUCE_PLAN_NAME)) {
           localPath = new Path(name);
